--- conflicted
+++ resolved
@@ -7,11 +7,7 @@
 The main function exported by this crate is
 
 ```rust
-<<<<<<< HEAD
-pub fn get_interface_and_mtu(remote: &SocketAddr) -> Result<(InterfaceId, usize), Error>
-=======
-pub fn interface_mtu(remote: &SocketAddr) -> Result<usize, Error>
->>>>>>> 8d9a6193
+pub fn interface_and_mtu(remote: &SocketAddr) -> Result<(String, usize), Error>
 ```
 
 that returns an opaque identifier of the local network interface towards the `remote` destination together with its MTU, or an `Error` when the MTU could not be determined. It supports both IPv4 and IPv6.
